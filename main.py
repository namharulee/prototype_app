"""FastAPI application entrypoint."""

# Reminder: create a backup before modifying this file:
# cp main.py main_backup_stage1_$(date +%Y%m%d_%H%M).py

import os
import boto3, io
from botocore.config import Config as BotoConfig

B2_BUCKET   = os.getenv("B2_BUCKET")
B2_ENDPOINT = os.getenv("B2_ENDPOINT")
B2_KEY_ID   = os.getenv("B2_KEY_ID")
B2_APP_KEY  = os.getenv("B2_APP_KEY")

_S3 = None
def get_s3():
    global _S3
    if _S3 is None and all([B2_BUCKET, B2_ENDPOINT, B2_KEY_ID, B2_APP_KEY]):
        _S3 = boto3.client(
            "s3",
            endpoint_url=B2_ENDPOINT,
            aws_access_key_id=B2_KEY_ID,
            aws_secret_access_key=B2_APP_KEY,
            config=BotoConfig(signature_version="s3v4"),
        )
    return _S3

def upload_image_to_b2(image_pil, label: str, filename: str) -> str:
    """
    Uploads PIL image to B2 at key: raw/<label>/<filename>
    Returns the key (path in bucket).
    """
    s3 = get_s3()
    if not s3:
        return ""  # cloud not configured
    key = f"raw/{clean_label(label)}/{filename}"
    buf = io.BytesIO()
    image_pil.convert("RGB").save(buf, format="JPEG", quality=92)
    buf.seek(0)
    s3.upload_fileobj(buf, B2_BUCKET, key, ExtraArgs={"ContentType": "image/jpeg"})
    return key


from fastapi import FastAPI, File, UploadFile, Form
from fastapi.responses import JSONResponse
from fastapi.staticfiles import StaticFiles
from fastapi import Query
from pydantic import BaseModel
from typing import Any, Dict, List, Optional
import pytesseract
from PIL import Image
import io, os, re, uuid
from datetime import datetime

<<<<<<< HEAD
from ocr_utils import normalize_ocr_text, run_paddle_ocr
from llm_validator import validate_invoice_text
=======
from ocr_utils import run_paddle_ocr
>>>>>>> ce4af35b

app = FastAPI()

# Serve the frontend
app.mount("/static", StaticFiles(directory="static", html=True), name="static")

DATASET_ROOT = os.path.join("dataset", "raw")
os.makedirs(DATASET_ROOT, exist_ok=True)

def clean_label(text: str) -> str:
    text = text.lower()
    text = re.sub(r"[^a-z0-9]+", "_", text)
    return text.strip("_") or "unknown"

def save_image_to_class(img: Image.Image, label: str) -> str:
    cls = clean_label(label)
    class_dir = os.path.join(DATASET_ROOT, cls)
    os.makedirs(class_dir, exist_ok=True)
    fname = f"{datetime.now().strftime('%Y%m%d_%H%M%S')}_{uuid.uuid4().hex[:8]}.jpg"
    path = os.path.join(class_dir, fname)
    img.convert("RGB").save(path, quality=92)
    return f"{cls}/{fname}"  # relative path for frontend

@app.get("/preview_url")
def preview_url(key: str = Query(...), expires: int = 3600):
    s3 = get_s3()
    if not s3:
        return JSONResponse({"error": "Cloud not configured"}, status_code=400)
    url = s3.generate_presigned_url(
        "get_object",
        Params={"Bucket": B2_BUCKET, "Key": key},
        ExpiresIn=int(expires),
    )
    return {"url": url}

@app.get("/ping")
def ping():
    return {"message": "pong"}

class OCRLine(BaseModel):
    """A single OCR text line with associated confidence."""

    text: str
    confidence: float


class InvoiceResult(BaseModel):
    """Response payload for the invoice OCR endpoint."""

    ocr_lines: List[OCRLine]
<<<<<<< HEAD
    normalized: str
    structured: Dict[str, Any]
=======
>>>>>>> ce4af35b


@app.post("/invoice", response_model=InvoiceResult)
async def invoice(file: UploadFile = File(...)):
<<<<<<< HEAD
    """Run PaddleOCR on the provided invoice image."""

    try:
        contents = await file.read()
        ocr_pairs = run_paddle_ocr(contents)
        ocr_lines = [
            {"text": text, "confidence": confidence}
            for text, confidence in ocr_pairs
        ]
        normalized_text = normalize_ocr_text(ocr_lines)
        structured = validate_invoice_text(normalized_text)
        return {
            "ocr_lines": ocr_lines,
            "normalized": normalized_text,
            "structured": structured,
        }
    except Exception as exc:  # pragma: no cover - defensive logging for runtime issues
=======
    """Run PaddleOCR on the provided invoice image and return text + confidence."""

    try:
        contents = await file.read()
        print("[DEBUG] Received file:", file.filename, "size:", len(contents))
        ocr_pairs = run_paddle_ocr(contents)

        # Ensure output structure is normalized
        ocr_lines = []
        for entry in ocr_pairs:
            # Accepts either tuple or dict from run_paddle_ocr
            if isinstance(entry, dict):
                ocr_lines.append(entry)
            elif isinstance(entry, (list, tuple)) and len(entry) == 2:
                text, confidence = entry
                ocr_lines.append({"text": text, "confidence": float(confidence)})

        print("[DEBUG] OCR complete, returning", len(ocr_lines), "lines")

        return {"ocr_lines": ocr_lines}

    except Exception as exc:
        print("[ERROR] OCR processing failed:", exc)
>>>>>>> ce4af35b
        return JSONResponse(
            content={"error": f"OCR processing failed: {exc}"},
            status_code=500,
        )

class ScanResponse(BaseModel):
    ocr_label: str
    saved_relpath: str
    note: str

@app.post("/scan", response_model=ScanResponse)
async def scan(file: UploadFile = File(...), fallback_label: Optional[str] = Form(None)):
    """
    Upload a product snapshot (from camera/file). OCR tries to read a label.
    We save the image under dataset/raw/<label>/filename.jpg
    """
    try:
        contents = await file.read()
        image = Image.open(io.BytesIO(contents))
        text = pytesseract.image_to_string(image)
        lines = [l.strip() for l in text.splitlines() if l.strip()]
        # Heuristic pick: first non-empty line; else fallback from UI; else "unknown"
        guessed = lines[0] if lines else (fallback_label or "unknown")
        relpath = save_image_to_class(image, guessed)

        # Upload to B2 (if configured)
        cloud_key = upload_image_to_b2(image, guessed, os.path.basename(relpath))  # returns key or ""

        return {
            "ocr_label": clean_label(guessed),
            "saved_relpath": relpath,         # existing local relative path
            "cloud_key": cloud_key,           # path in B2 if available
            "note": "Saved locally and to B2 (if configured)."
        }

    except Exception as e:
        return JSONResponse(content={"error": str(e)}, status_code=500)

<|MERGE_RESOLUTION|>--- conflicted
+++ resolved
@@ -52,12 +52,7 @@
 import io, os, re, uuid
 from datetime import datetime
 
-<<<<<<< HEAD
-from ocr_utils import normalize_ocr_text, run_paddle_ocr
-from llm_validator import validate_invoice_text
-=======
 from ocr_utils import run_paddle_ocr
->>>>>>> ce4af35b
 
 app = FastAPI()
 
@@ -108,34 +103,10 @@
     """Response payload for the invoice OCR endpoint."""
 
     ocr_lines: List[OCRLine]
-<<<<<<< HEAD
-    normalized: str
-    structured: Dict[str, Any]
-=======
->>>>>>> ce4af35b
 
 
 @app.post("/invoice", response_model=InvoiceResult)
 async def invoice(file: UploadFile = File(...)):
-<<<<<<< HEAD
-    """Run PaddleOCR on the provided invoice image."""
-
-    try:
-        contents = await file.read()
-        ocr_pairs = run_paddle_ocr(contents)
-        ocr_lines = [
-            {"text": text, "confidence": confidence}
-            for text, confidence in ocr_pairs
-        ]
-        normalized_text = normalize_ocr_text(ocr_lines)
-        structured = validate_invoice_text(normalized_text)
-        return {
-            "ocr_lines": ocr_lines,
-            "normalized": normalized_text,
-            "structured": structured,
-        }
-    except Exception as exc:  # pragma: no cover - defensive logging for runtime issues
-=======
     """Run PaddleOCR on the provided invoice image and return text + confidence."""
 
     try:
@@ -159,7 +130,6 @@
 
     except Exception as exc:
         print("[ERROR] OCR processing failed:", exc)
->>>>>>> ce4af35b
         return JSONResponse(
             content={"error": f"OCR processing failed: {exc}"},
             status_code=500,
