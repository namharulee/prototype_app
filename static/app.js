--- conflicted
+++ resolved
@@ -31,50 +31,6 @@
 
   const fd = new FormData();
   fd.append('file', f);
-<<<<<<< HEAD
-
-  try {
-    const r = await fetch(`${API_BASE}/invoice`, { method:'POST', body: fd });
-    if (!r.ok) {
-      const message = await safeReadJsonOrText(r);
-      throw new Error(message || 'Invoice OCR failed');
-    }
-
-    const data = await r.json();
-    renderInvoiceResult(data);
-  } catch (err) {
-    showInvoiceError(err);
-  }
-};
-
-function renderInvoiceResult(data) {
-  const ocrLines = Array.isArray(data?.ocr_lines)
-    ? data.ocr_lines.filter(Boolean)
-    : [];
-
-  const legacyLines = normaliseLegacyLines(data?.lines);
-  const texts = ocrLines.length
-    ? ocrLines.map(extractText).filter(Boolean)
-    : legacyLines;
-
-  invoiceItems = Array.isArray(data?.items_for_dropdown) && data.items_for_dropdown.length
-    ? data.items_for_dropdown
-    : texts;
-  fillDropdown(invoiceItems);
-
-  const ocrList = buildOcrList(ocrLines, texts);
-  const normalizedBlock = buildNormalizedBlock(data?.normalized);
-  const structuredBlock = buildStructuredBlock(data?.structured);
-  const legacyBlock = buildLegacyBlock(data?.sample, texts);
-
-  el('invoiceResult').innerHTML = `
-    <b>Extracted ${texts.length} line${texts.length === 1 ? '' : 's'}.</b><br>
-    <h4>OCR Lines</h4>
-    ${ocrList}
-    ${normalizedBlock}
-    ${structuredBlock}
-    ${legacyBlock}
-=======
   const r = await fetch(`${API_BASE}/invoice`, { method:'POST', body: fd });
   if (!r.ok) { alert('Invoice OCR failed'); return; }
   const data = await r.json();
@@ -116,7 +72,6 @@
       <summary>Legacy sample output</summary>
       <pre>${legacySample.join('\n')}</pre>
     </details>
->>>>>>> 3031d650
   `;
 }
 
